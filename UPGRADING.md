# Upgrading CometBFT

This guide provides instructions for upgrading to specific versions of CometBFT.

## Unreleased

### Config Changes

* A new config field, `BootstrapPeers` has been introduced as a means of
  adding a list of addresses to the addressbook upon initializing a node. This is an
  alternative to `PersistentPeers`. `PersistentPeers` shold be only used for
  nodes that you want to keep a constant connection with i.e. sentry nodes
* The field `Version` in the mempool section has been removed. The priority
  mempool (what was called version `v1`) has been removed (see below), thus
  there is only one implementation of the mempool available (what was called
  `v0`).
* Config fields `TTLDuration` and `TTLNumBlocks`, which were only used by the priority
  mempool, have been removed.

### Mempool Changes

* The priority mempool (what was referred in the code as version `v1`) has been
  removed. There is now only one mempool (what was called version `v0`), that
  is, the default implementation as a queue of transactions. 
* In the protobuf message `ResponseCheckTx`, fields `sender`, `priority`, and
  `mempool_error`, which were only used by the priority mempool, were removed
  but still kept in the message as "reserved".

## v0.37.0

This release introduces state machine-breaking changes, and therefore requires a
coordinated upgrade.

### Go API

When upgrading from the v0.34 release series, please note that the Go module has
now changed to `github.com/cometbft/cometbft`.

### ABCI Changes

<<<<<<< HEAD
* The `ABCIVersion` is now `2.0.0`.
* Added new ABCI methods `ExtendVote`, and `VerifyVoteExtension`.
  Applications upgrading to v0.38.0 must implement these methods as described
  [here](./spec/abci/abci++_app_requirements.md)
* Removed methods `BeginBlock`, `DeliverTx`, `EndBlock`, and replaced them by
  method `FinalizeBlock`. Applications upgrading to v0.38.0 must refactor
  the logic handling the methods removed to handle `FinalizeBlock`.
* The Application's hash (or any data representing the Application's current state)
  is known by the time `FinalizeBlock` finishes its execution.
  Accordingly, the `app_hash` parameter has been moved from `ResponseCommit`
  to `ResponseFinalizeBlock`.
* For details, please see the updated [specification](spec/abci/README.md)

=======
* The `ABCIVersion` is now `1.0.0`.
* Added new ABCI methods `PrepareProposal` and `ProcessProposal`. For details,
  please see the [spec](spec/abci/README.md). Applications upgrading to
  v0.37.0 must implement these methods, at the very minimum, as described
  [here](./spec/abci/abci%2B%2B_comet_expected_behavior.md#adapting-existing-applications-that-use-abci)
* Deduplicated `ConsensusParams` and `BlockParams`.
  In the v0.34 branch they are defined both in `abci/types.proto` and `types/params.proto`.
  The definitions in `abci/types.proto` have been removed.
  In-process applications should make sure they are not using the deleted
  version of those structures.
* In v0.34, messages on the wire used to be length-delimited with `int64` varint
  values, which was inconsistent with the `uint64` varint length delimiters used
  in the P2P layer. Both now consistently use `uint64` varint length delimiters.
* Added `AbciVersion` to `RequestInfo`.
  Applications should check that CometBFT's ABCI version matches the one they expect
  in order to ensure compatibility.
* The `SetOption` method has been removed from the ABCI `Client` interface.
  The corresponding Protobuf types have been deprecated.
* The `key` and `value` fields in the `EventAttribute` type have been changed
  from type `bytes` to `string`. As per the [Protocol Buffers updating
  guidelines](https://developers.google.com/protocol-buffers/docs/proto3#updating),
  this should have no effect on the wire-level encoding for UTF8-encoded
  strings.
>>>>>>> 23389e7d

### RPC

If you rely on the `/tx_search` or `/block_search` endpoints for event querying,
please note that the default behaviour of these endpoints has changed in a way
that might break your queries. The original behaviour was poorly specified,
which did not respect event boundaries.

Please see
[tendermint/tendermint\#9712](https://github.com/tendermint/tendermint/issues/9712)
for context on the bug that was addressed that resulted in this behaviour
change.

## v0.34.27

This is the first official release of CometBFT, forked originally from
[Tendermint Core v0.34.24][v03424] and subsequently updated in Informal Systems'
public fork of Tendermint Core for [v0.34.25][v03425] and [v0.34.26][v03426].

### Upgrading from Tendermint Core

If you already make use of Tendermint Core (either the original Tendermint Core
v0.34.24, or Informal Systems' public fork), you can upgrade to CometBFT
v0.34.27 by replacing your dependency in your `go.mod` file:

```bash
go mod edit -replace github.com/tendermint/tendermint=github.com/cometbft/cometbft@v0.34.27
```

We make use of the original module URL in order to minimize the impact of
switching to CometBFT. This is only possible in our v0.34 release series, and we
will be switching our module URL to `github.com/cometbft/cometbft` in the next
major release.

### Home directory

CometBFT, by default, will consider its home directory in `~/.cometbft` from now
on instead of `~/.tendermint`.

### Environment variables

The environment variable prefixes have now changed from `TM` to `CMT`. For
example, `TMHOME` or `TM_HOME` become `CMTHOME` or `CMT_HOME`.

We have implemented a fallback check in case `TMHOME` is still set and `CMTHOME`
is not, but you will start to see a warning message in the logs if the old
`TMHOME` variable is set. This fallback check will be removed entirely in a
subsequent major release of CometBFT.

### Building CometBFT

CometBFT must be compiled using Go 1.19 or higher. The use of Go 1.18 is not
supported, since this version has reached end-of-life with the release of [Go 1.20][go120].

### Troubleshooting

If you run into any trouble with this upgrade, please [contact us][discussions].

---

For historical upgrading instructions for Tendermint Core v0.34.24 and earlier,
please see the [Tendermint Core upgrading instructions][tmupgrade].

[v03424]: https://github.com/tendermint/tendermint/releases/tag/v0.34.24
[v03425]: https://github.com/informalsystems/tendermint/releases/tag/v0.34.25
[v03426]: https://github.com/informalsystems/tendermint/releases/tag/v0.34.26
[discussions]: https://github.com/cometbft/cometbft/discussions
[tmupgrade]: https://github.com/tendermint/tendermint/blob/35581cf54ec436b8c37fabb43fdaa3f48339a170/UPGRADING.md
[go120]: https://go.dev/blog/go1.20<|MERGE_RESOLUTION|>--- conflicted
+++ resolved
@@ -38,11 +38,10 @@
 
 ### ABCI Changes
 
-<<<<<<< HEAD
 * The `ABCIVersion` is now `2.0.0`.
 * Added new ABCI methods `ExtendVote`, and `VerifyVoteExtension`.
   Applications upgrading to v0.38.0 must implement these methods as described
-  [here](./spec/abci/abci++_app_requirements.md)
+  [here](./spec/abci/abci%2B%2B_comet_expected_behavior.md#adapting-existing-applications-that-use-abci)
 * Removed methods `BeginBlock`, `DeliverTx`, `EndBlock`, and replaced them by
   method `FinalizeBlock`. Applications upgrading to v0.38.0 must refactor
   the logic handling the methods removed to handle `FinalizeBlock`.
@@ -52,31 +51,6 @@
   to `ResponseFinalizeBlock`.
 * For details, please see the updated [specification](spec/abci/README.md)
 
-=======
-* The `ABCIVersion` is now `1.0.0`.
-* Added new ABCI methods `PrepareProposal` and `ProcessProposal`. For details,
-  please see the [spec](spec/abci/README.md). Applications upgrading to
-  v0.37.0 must implement these methods, at the very minimum, as described
-  [here](./spec/abci/abci%2B%2B_comet_expected_behavior.md#adapting-existing-applications-that-use-abci)
-* Deduplicated `ConsensusParams` and `BlockParams`.
-  In the v0.34 branch they are defined both in `abci/types.proto` and `types/params.proto`.
-  The definitions in `abci/types.proto` have been removed.
-  In-process applications should make sure they are not using the deleted
-  version of those structures.
-* In v0.34, messages on the wire used to be length-delimited with `int64` varint
-  values, which was inconsistent with the `uint64` varint length delimiters used
-  in the P2P layer. Both now consistently use `uint64` varint length delimiters.
-* Added `AbciVersion` to `RequestInfo`.
-  Applications should check that CometBFT's ABCI version matches the one they expect
-  in order to ensure compatibility.
-* The `SetOption` method has been removed from the ABCI `Client` interface.
-  The corresponding Protobuf types have been deprecated.
-* The `key` and `value` fields in the `EventAttribute` type have been changed
-  from type `bytes` to `string`. As per the [Protocol Buffers updating
-  guidelines](https://developers.google.com/protocol-buffers/docs/proto3#updating),
-  this should have no effect on the wire-level encoding for UTF8-encoded
-  strings.
->>>>>>> 23389e7d
 
 ### RPC
 
